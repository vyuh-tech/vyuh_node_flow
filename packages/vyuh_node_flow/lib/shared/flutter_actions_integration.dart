import 'package:flutter/material.dart';
import 'package:flutter/services.dart';

import '../graph/node_flow_actions.dart';
import '../graph/node_flow_controller.dart';

/// A Flutter [Action] that dispatches to NodeFlow actions based on intent actionId.
///
/// This class acts as a dispatcher that bridges Flutter's Actions framework with
/// NodeFlow's action system. It receives [NodeFlowActionIntent]s and dispatches
/// them to the appropriate [NodeFlowAction] based on the intent's actionId.
///
/// The dispatcher:
/// - Looks up the appropriate NodeFlowAction using the intent's actionId
/// - Checks if the action can be executed before invoking it
/// - Executes the action with the controller and optional context
///
/// This design allows all NodeFlow actions to be handled by a single Flutter Action,
/// which is compatible with Flutter's type-based action registration system.
///
/// Example usage:
/// ```dart
/// final dispatcher = NodeFlowActionDispatcher(controller);
/// actions[NodeFlowActionIntent] = dispatcher;
/// ```
///
/// See also:
/// - [NodeFlowAction], the actions being dispatched to
/// - [NodeFlowActionIntent], the intent containing the action ID
/// - [NodeFlowKeyboardHandler], which sets up the dispatcher
class NodeFlowActionDispatcher<T> extends Action<NodeFlowActionIntent<T>> {
  /// Creates a NodeFlow action dispatcher.
  ///
  /// Parameters:
  /// - [controller]: The controller that actions will operate on
  NodeFlowActionDispatcher(this.controller);

  /// The controller that actions operate on.
  final NodeFlowController<T> controller;

  /// Checks if the action specified in the intent can currently be executed.
  ///
  /// Looks up the action by ID and checks its canExecute status.
<<<<<<< HEAD
  /// Also checks that the canvas has focus - shortcuts should not fire
  /// when focus is on other elements (like text fields in label editors).
  @override
  bool isEnabled(NodeFlowActionIntent<T> intent) {
    // Don't enable shortcuts if canvas doesn't have focus
    // This prevents shortcuts from firing when editing labels or other text inputs
    if (!controller.canvasFocusNode.hasFocus) {
=======
  /// Also checks that the canvas has PRIMARY focus - shortcuts should not fire
  /// when focus is on nested elements (like text fields inside nodes).
  ///
  /// Note: We use `hasPrimaryFocus` instead of `hasFocus` because:
  /// - `hasFocus` returns true if ANY descendant has focus
  /// - `hasPrimaryFocus` returns true ONLY if this specific node has focus
  /// This ensures shortcuts like M, N, Delete don't fire when typing in nested TextFields.
  @override
  bool isEnabled(NodeFlowActionIntent<T> intent) {
    // Don't enable shortcuts if canvas doesn't have PRIMARY focus
    // This prevents shortcuts from firing when editing text in nested widgets
    if (!controller.canvasFocusNode.hasPrimaryFocus) {
>>>>>>> 606139c5
      return false;
    }

    final action = controller.shortcuts.getAction(intent.actionId);
    return action?.canExecute(controller) ?? false;
  }

  /// Dispatches the intent to the appropriate NodeFlow action.
  ///
  /// Looks up the action by ID, checks if it can be executed, and invokes it.
  @override
  Object? invoke(NodeFlowActionIntent<T> intent) {
    final action = controller.shortcuts.getAction(intent.actionId);
    if (action != null && action.canExecute(controller)) {
      return action.execute(controller, intent.context);
    }
    return null;
  }
}

/// An [Intent] representing a NodeFlow action to be executed.
///
/// This intent carries information about which action should be executed
/// and provides optional context for the action. It's used as part of Flutter's
/// actions and shortcuts system to trigger NodeFlow actions.
///
/// Each intent instance is uniquely identified by its [actionId], allowing
/// multiple different actions to be registered in Flutter's actions system.
///
/// Example usage:
/// ```dart
/// final intent = NodeFlowActionIntent(
///   actionId: 'delete_selection',
///   context: context,
/// );
/// ```
///
/// See also:
/// - [NodeFlowFlutterAction], which handles these intents
/// - [NodeFlowKeyboardHandler], which sets up actions and shortcuts
class NodeFlowActionIntent<T> extends Intent {
  /// Creates an intent for a NodeFlow action.
  ///
  /// Parameters:
  /// - [actionId]: The unique identifier of the action to execute
  /// - [context]: Optional build context that may be needed by the action
  const NodeFlowActionIntent({required this.actionId, this.context});

  /// The unique identifier of the action to execute.
  final String actionId;

  /// Optional build context that may be needed by some actions.
  ///
  /// For example, actions that show dialogs or need theme information
  /// may require a build context.
  final BuildContext? context;

  @override
  bool operator ==(Object other) =>
      identical(this, other) ||
      other is NodeFlowActionIntent<T> &&
          runtimeType == other.runtimeType &&
          actionId == other.actionId;

  @override
  int get hashCode => actionId.hashCode;
}

/// Primary keyboard handler for NodeFlow using Flutter's Actions and Shortcuts system.
///
/// This widget integrates NodeFlow's action system with Flutter's built-in
/// Actions and Shortcuts framework, providing proper keyboard shortcut handling
/// with all the benefits of Flutter's actions ecosystem (menu integration,
/// shortcut manager support, etc.).
///
/// Features:
/// - Proper integration with Flutter's Actions and Shortcuts system
/// - Automatic focus management with optional autofocus
/// - Support for custom focus nodes
/// - Action enabling/disabling based on controller state
/// - Platform-aware shortcut handling (Cmd on macOS, Ctrl on Windows/Linux)
///
/// Example usage:
/// ```dart
/// NodeFlowKeyboardHandler(
///   controller: nodeFlowController,
///   autofocus: true,
///   child: NodeFlowCanvas(...),
/// )
/// ```
///
/// See also:
/// - [Shortcuts], the Flutter widget used for shortcut mapping
/// - [Actions], the Flutter widget used for action handling
/// - [NodeFlowShortcutManager], which defines available shortcuts
class NodeFlowKeyboardHandler<T> extends StatefulWidget {
  /// Creates a keyboard handler for NodeFlow.
  ///
  /// Parameters:
  /// - [controller]: The NodeFlow controller containing the shortcuts and actions
  /// - [child]: The widget to wrap with keyboard handling
  /// - [autofocus]: Whether to automatically request focus (default: true)
  /// - [focusNode]: Optional custom focus node; if null, one will be created
  const NodeFlowKeyboardHandler({
    super.key,
    required this.controller,
    required this.child,
    this.autofocus = true,
    this.focusNode,
  });

  /// The NodeFlow controller containing the shortcuts and actions.
  final NodeFlowController<T> controller;

  /// The child widget that will have keyboard handling.
  final Widget child;

  /// Whether to automatically request focus when the widget is built.
  ///
  /// Defaults to true. Set to false if you want to manually control focus.
  final bool autofocus;

  /// Optional custom focus node.
  ///
  /// If provided, this focus node will be used instead of creating a new one.
  /// This is useful if you need to coordinate focus with other parts of your UI.
  final FocusNode? focusNode;

  @override
  State<NodeFlowKeyboardHandler<T>> createState() =>
      _NodeFlowKeyboardHandlerState<T>();
}

/// State for [NodeFlowKeyboardHandler].
///
/// Manages the focus node lifecycle, builds the shortcuts and actions maps,
/// and integrates with Flutter's Actions/Shortcuts system.
class _NodeFlowKeyboardHandlerState<T>
    extends State<NodeFlowKeyboardHandler<T>> {
  late final FocusNode _focusNode;
  bool _ownsNode = false;

  @override
  void initState() {
    super.initState();
    if (widget.focusNode != null) {
      _focusNode = widget.focusNode!;
      _ownsNode = false;
    } else {
      _focusNode = FocusNode(debugLabel: 'NodeFlowKeyboardHandler');
      _ownsNode = true;
    }
    _focusNode.addListener(_onFocusChange);

    // Request focus on next frame to ensure widget is built
    WidgetsBinding.instance.addPostFrameCallback((_) {
      if (mounted && widget.autofocus) {
        _focusNode.requestFocus();
      }
    });
  }

  @override
  void dispose() {
    _focusNode.removeListener(_onFocusChange);
    if (_ownsNode) {
      _focusNode.dispose();
    }
    super.dispose();
  }

  void _onFocusChange() {
    // Focus state changed - could be used for debugging if needed
  }

  /// Converts a LogicalKeySet to a SingleActivator for Flutter's Shortcuts system.
  ///
  /// Extracts modifier keys and the primary key from the LogicalKeySet and
  /// creates a SingleActivator that Flutter's Shortcuts widget can use.
  SingleActivator? _convertToSingleActivator(LogicalKeySet keySet) {
    final keys = keySet.keys.toList();
    if (keys.isEmpty) return null;

    // Find the primary key (non-modifier)
    final primaryKey = keys.firstWhere(
      (key) => ![
        LogicalKeyboardKey.control,
        LogicalKeyboardKey.meta,
        LogicalKeyboardKey.alt,
        LogicalKeyboardKey.shift,
      ].contains(key),
      orElse: () => keys.first,
    );

    // Extract modifiers
    final control = keys.contains(LogicalKeyboardKey.control);
    final meta = keys.contains(LogicalKeyboardKey.meta);
    final alt = keys.contains(LogicalKeyboardKey.alt);
    final shift = keys.contains(LogicalKeyboardKey.shift);

    return SingleActivator(
      primaryKey,
      control: control,
      meta: meta,
      alt: alt,
      shift: shift,
    );
  }

  @override
  Widget build(BuildContext context) {
    // Build shortcuts map from NodeFlow shortcuts
    final shortcuts = <ShortcutActivator, Intent>{};

    // Convert NodeFlow shortcuts to Flutter shortcuts
    for (final entry in widget.controller.shortcuts.shortcuts.entries) {
      final actionId = entry.value;
      final keySet = entry.key;

      final activator = _convertToSingleActivator(keySet);
      if (activator != null) {
        shortcuts[activator] = NodeFlowActionIntent<T>(
          actionId: actionId,
          context: context,
        );
      }
    }

    // Create a single dispatcher action that routes all intents to their
    // corresponding NodeFlow actions
    final actions = <Type, Action<Intent>>{
      NodeFlowActionIntent<T>: NodeFlowActionDispatcher<T>(widget.controller),
    };

    return FocusableActionDetector(
      focusNode: _focusNode,
      autofocus: widget.autofocus,
      shortcuts: shortcuts,
      actions: actions,
      child: widget.child,
    );
  }

  /// Manually requests focus for the keyboard handler.
  ///
  /// This can be useful if autofocus is disabled and you want to programmatically
  /// give focus to the keyboard handler at a specific time.
  void requestFocus() {
    _focusNode.requestFocus();
  }
}

/// A mixin that provides convenient methods for executing NodeFlow actions
/// from within stateful widgets.
///
/// This mixin is useful for widgets that need to programmatically trigger
/// NodeFlow actions, check if actions can be executed, or display keyboard
/// shortcuts in UI elements like menus or tooltips.
///
/// Example usage:
/// ```dart
/// class MyWidget extends StatefulWidget {
///   const MyWidget({super.key});
///
///   @override
///   State<MyWidget> createState() => _MyWidgetState();
/// }
///
/// class _MyWidgetState extends State<MyWidget> with NodeFlowActionsMixin {
///   NodeFlowController? _controller;
///
///   @override
///   NodeFlowController? get nodeFlowController => _controller;
///
///   void _handleDelete() {
///     if (canExecuteAction('delete_selection')) {
///       executeAction('delete_selection');
///     }
///   }
///
///   @override
///   Widget build(BuildContext context) {
///     final shortcut = getActionShortcut('delete_selection');
///     return TextButton(
///       onPressed: _handleDelete,
///       child: Text('Delete ($shortcut)'),
///     );
///   }
/// }
/// ```
///
/// See also:
/// - [NodeFlowController], which contains the actions system
/// - [NodeFlowAction], the action type being executed
mixin NodeFlowActionsMixin<T extends StatefulWidget> on State<T> {
  /// The NodeFlow controller to use for action execution.
  ///
  /// Subclasses must implement this getter to provide the controller.
  /// Return null if no controller is available.
  NodeFlowController? get nodeFlowController;

  /// Executes a NodeFlow action by its ID.
  ///
  /// This method looks up the action in the controller's shortcuts system,
  /// checks if it can be executed, and then executes it if possible.
  ///
  /// Parameters:
  /// - [actionId]: The unique identifier of the action to execute
  ///
  /// Returns true if the action was executed, false otherwise.
  ///
  /// Example:
  /// ```dart
  /// if (executeAction('delete_selection')) {
  ///   print('Deleted selected items');
  /// } else {
  ///   print('Could not delete (maybe nothing selected)');
  /// }
  /// ```
  bool executeAction(String actionId) {
    final controller = nodeFlowController;
    if (controller == null) return false;

    final action = controller.shortcuts.getAction(actionId);
    if (action != null && action.canExecute(controller)) {
      return action.execute(controller, context);
    }
    return false;
  }

  /// Checks if a NodeFlow action can currently be executed.
  ///
  /// This is useful for enabling/disabling UI elements based on whether
  /// their associated actions can be performed.
  ///
  /// Parameters:
  /// - [actionId]: The unique identifier of the action to check
  ///
  /// Returns true if the action exists and can be executed, false otherwise.
  ///
  /// Example:
  /// ```dart
  /// Widget build(BuildContext context) {
  ///   return ElevatedButton(
  ///     onPressed: canExecuteAction('undo') ? _undo : null,
  ///     child: const Text('Undo'),
  ///   );
  /// }
  /// ```
  bool canExecuteAction(String actionId) {
    final controller = nodeFlowController;
    if (controller == null) return false;

    final action = controller.shortcuts.getAction(actionId);
    return action?.canExecute(controller) ?? false;
  }

  /// Gets the keyboard shortcut string for an action.
  ///
  /// This returns a human-readable string representation of the keyboard
  /// shortcut assigned to an action, suitable for display in UI elements
  /// like menus or tooltips.
  ///
  /// Parameters:
  /// - [actionId]: The unique identifier of the action
  ///
  /// Returns a string like "Ctrl+C" or "Cmd+Shift+Z", or null if no shortcut
  /// is assigned or the action doesn't exist.
  ///
  /// Example:
  /// ```dart
  /// Widget build(BuildContext context) {
  ///   final deleteShortcut = getActionShortcut('delete_selection');
  ///   return ListTile(
  ///     title: const Text('Delete'),
  ///     trailing: Text(deleteShortcut ?? ''),
  ///     onTap: () => executeAction('delete_selection'),
  ///   );
  /// }
  /// ```
  String? getActionShortcut(String actionId) {
    final controller = nodeFlowController;
    if (controller == null) return null;

    final shortcut = controller.shortcuts.getShortcutForAction(actionId);
    return shortcut != null ? _shortcutToString(shortcut) : null;
  }

  /// Converts a [LogicalKeySet] to a human-readable string.
  ///
  /// This internal method formats keyboard shortcuts in a standard way,
  /// with modifiers (Ctrl, Cmd, Alt, Shift) appearing before the main key.
  String _shortcutToString(LogicalKeySet keySet) {
    final keys = keySet.keys.toList();
    final keyNames = <String>[];

    // Sort keys to show modifiers first
    keys.sort((a, b) {
      const modifiers = [
        LogicalKeyboardKey.control,
        LogicalKeyboardKey.meta,
        LogicalKeyboardKey.alt,
        LogicalKeyboardKey.shift,
      ];
      final aIsMod = modifiers.contains(a);
      final bIsMod = modifiers.contains(b);
      if (aIsMod && !bIsMod) return -1;
      if (!aIsMod && bIsMod) return 1;
      return 0;
    });

    for (final key in keys) {
      if (key == LogicalKeyboardKey.control) {
        keyNames.add('Ctrl');
      } else if (key == LogicalKeyboardKey.meta) {
        keyNames.add('Cmd');
      } else if (key == LogicalKeyboardKey.alt) {
        keyNames.add('Alt');
      } else if (key == LogicalKeyboardKey.shift) {
        keyNames.add('Shift');
      } else {
        keyNames.add(key.debugName ?? key.keyLabel);
      }
    }

    return keyNames.join('+');
  }
}<|MERGE_RESOLUTION|>--- conflicted
+++ resolved
@@ -41,15 +41,6 @@
   /// Checks if the action specified in the intent can currently be executed.
   ///
   /// Looks up the action by ID and checks its canExecute status.
-<<<<<<< HEAD
-  /// Also checks that the canvas has focus - shortcuts should not fire
-  /// when focus is on other elements (like text fields in label editors).
-  @override
-  bool isEnabled(NodeFlowActionIntent<T> intent) {
-    // Don't enable shortcuts if canvas doesn't have focus
-    // This prevents shortcuts from firing when editing labels or other text inputs
-    if (!controller.canvasFocusNode.hasFocus) {
-=======
   /// Also checks that the canvas has PRIMARY focus - shortcuts should not fire
   /// when focus is on nested elements (like text fields inside nodes).
   ///
@@ -62,7 +53,6 @@
     // Don't enable shortcuts if canvas doesn't have PRIMARY focus
     // This prevents shortcuts from firing when editing text in nested widgets
     if (!controller.canvasFocusNode.hasPrimaryFocus) {
->>>>>>> 606139c5
       return false;
     }
 
