import 'package:flutter/material.dart';

import '../graph/canvas_transform_provider.dart';
import '../nodes/node.dart';
import '../ports/port.dart';
import '../ports/port_theme.dart';
import 'port_shape_widget.dart';

/// Builder function type for customizing individual port widgets.
///
/// This typedef defines the signature for custom port builders that can be
/// provided to [NodeFlowEditor] or [NodeWidget] to customize port rendering.
///
/// Parameters:
/// - [context]: The build context
/// - [node]: The node containing this port
/// - [port]: The port being rendered
/// - [isOutput]: Whether this is an output port (true) or input port (false)
/// - [isConnected]: Whether the port currently has any connections
/// - [isHighlighted]: Whether the port is being hovered during connection drag
///
/// Example:
/// ```dart
/// PortBuilder myPortBuilder = (context, node, port, isOutput, isConnected, isHighlighted) {
///   final color = isOutput ? Colors.green : Colors.blue;
///   return PortWidget(
///     port: port,
///     theme: Theme.of(context).extension<NodeFlowTheme>()!.portTheme,
///     isConnected: isConnected,
///     isHighlighted: isHighlighted,
///     color: color,
///   );
/// };
/// ```
typedef PortBuilder<T> =
    Widget Function(
      BuildContext context,
      Node<T> node,
      Port port,
      bool isOutput,
      bool isConnected,
      bool isHighlighted,
    );

/// Widget for rendering a port on a node.
///
/// The [PortWidget] displays a port with its shape, color, and optional label.
/// It supports property overrides at both widget and model levels.
///
/// ## Property Cascade (lowest to highest priority)
///
/// Properties are resolved in this order of precedence:
/// 1. Theme values (from [PortTheme]) - lowest priority
/// 2. Widget-level overrides (constructor parameters)
/// 3. Model-level values (from [Port]) - highest priority
///
/// For example, port size is resolved as:
/// - `port.size` (if different from default) → widget `size` → `theme.size`
///
/// Example with overrides:
/// ```dart
/// PortWidget(
///   port: myPort, // port.size = 12.0 takes precedence
///   theme: PortTheme.light,
///   color: Colors.blue, // Override idle color
///   connectedColor: Colors.green, // Override connected color
/// )
/// ```
class PortWidget extends StatelessWidget {
  const PortWidget({
    super.key,
    required this.port,
    required this.theme,
    this.isConnected = false,
    this.onTap,
    this.onHover,
    this.isHighlighted = false,
    // Property overrides (widget level)
    this.size,
    this.color,
    this.connectedColor,
    this.snappingColor,
    this.borderColor,
    this.highlightBorderColor,
    this.borderWidth,
    this.highlightBorderWidthDelta,
  });

  final Port port;
  final PortTheme theme;
  final bool isConnected;
  final ValueChanged<Port>? onTap;
  final ValueChanged<(Port, bool)>? onHover;
  final bool isHighlighted;

  // Optional property overrides (widget level) - if null, uses model or theme values

  /// Override for the port size.
  /// Resolution: port.size → widget.size → theme.size
  final double? size;

  /// Override for the idle port color.
  final Color? color;

  /// Override for the connected port color.
  final Color? connectedColor;

  /// Override for the snapping (drag-over) port color.
  final Color? snappingColor;

  /// Override for the border color.
  final Color? borderColor;

  /// Override for the highlight border color.
  final Color? highlightBorderColor;

  /// Override for the border width.
  final double? borderWidth;

  /// Override for the additional highlight border width.
  final double? highlightBorderWidthDelta;

  @override
  Widget build(BuildContext context) {
    final effectiveSize = _getPortSize();

    return Stack(
      clipBehavior: Clip.none,
      children: [
<<<<<<< HEAD
        // Marker shape
=======
        // Marker shape - uses model shape (highest priority)
>>>>>>> 9276c694
        MouseRegion(
          onEnter: (_) => onHover?.call((port, true)),
          onExit: (_) => onHover?.call((port, false)),
          child: PortShapeWidget(
            shape: port.shape, // Model level - always wins
            position: port.position,
            size: effectiveSize,
            color: _getPortColor(),
            borderColor: _getBorderColor(),
            borderWidth: _getBorderWidth(),
          ),
        ),
        // Port label (if enabled in both theme and port)
        if (theme.showLabel && port.showLabel)
          _PortLabel(port: port, theme: theme, size: effectiveSize),
      ],
    );
  }

  /// Get the effective port size using the cascade:
  /// port.size (model) → widget.size → theme.size
  double _getPortSize() {
    // Model-level size takes precedence (Port default is 9.0)
    // If port.size differs from default, it was explicitly set
    return port.size != 9.0 ? port.size : (size ?? theme.size);
  }

  /// Determines the appropriate color for the port based on its state.
  ///
  /// Uses widget-level overrides if provided, otherwise falls back to theme.
  Color _getPortColor() {
    if (isHighlighted) {
      return snappingColor ?? theme.snappingColor;
    } else if (isConnected) {
      return connectedColor ?? theme.connectedColor;
    } else {
      return color ?? theme.color;
    }
  }

  /// Get border color based on port state.
  ///
  /// Uses widget-level overrides if provided, otherwise falls back to theme.
  Color _getBorderColor() {
    if (isHighlighted) {
      return highlightBorderColor ?? theme.highlightBorderColor;
    } else {
      return borderColor ?? theme.borderColor;
    }
  }

  /// Get border width based on port state.
  ///
  /// Uses widget-level overrides if provided, otherwise falls back to theme.
  double _getBorderWidth() {
    final baseBorderWidth = borderWidth ?? theme.borderWidth;
    if (isHighlighted) {
      final delta =
          highlightBorderWidthDelta ?? theme.highlightBorderWidthDelta;
      return baseBorderWidth + delta;
    } else {
      return baseBorderWidth;
    }
  }
}

/// Private widget for rendering port labels
/// Handles positioning based on port position and theme settings
class _PortLabel extends StatelessWidget {
  const _PortLabel({
    required this.port,
    required this.theme,
    required this.size,
  });

  final Port port;
  final PortTheme theme;
  final double size;

  @override
  Widget build(BuildContext context) {
    // Check zoom level for responsive visibility
    final canvasProvider = CanvasTransformProvider.of(context);
    final currentScale = canvasProvider?.scale ?? 1.0;

    // Hide label if zoom is below threshold
    if (currentScale < theme.labelVisibilityThreshold) {
      return const SizedBox.shrink();
    }

    final textStyle =
        theme.labelTextStyle ??
        const TextStyle(
          fontSize: 10.0,
          color: Color(0xFF333333),
          fontWeight: FontWeight.w500,
        );

    // Calculate label position based on port position
    // Labels appear "inside" (toward the node)
    // Offset is measured from the inner edge of the port
    switch (port.position) {
      case PortPosition.left:
        // Left port: label to the right (inside)
        // Offset from right edge of port, vertically centered
        return Positioned(
          left: size + theme.labelOffset,
          top: size / 2,
          child: FractionalTranslation(
            translation: const Offset(0.0, -0.5),
            child: Text(port.name, style: textStyle, textAlign: TextAlign.left),
          ),
        );
      case PortPosition.right:
        // Right port: label to the left (inside)
        // Offset from left edge of port, vertically centered
        return Positioned(
          right: size + theme.labelOffset,
          top: size / 2,
          child: FractionalTranslation(
            translation: const Offset(0.0, -0.5),
            child: Text(
              port.name,
              style: textStyle,
              textAlign: TextAlign.right,
            ),
          ),
        );
      case PortPosition.top:
        // Top port: label below (inside)
        // Offset from bottom edge of port, horizontally centered
        return Positioned(
          left: size / 2,
          top: size / 2 + theme.labelOffset,
          child: FractionalTranslation(
            translation: const Offset(-0.5, 0.0), // Center horizontally
            child: Text(
              port.name,
              style: textStyle,
              textAlign: TextAlign.center,
            ),
          ),
        );
      case PortPosition.bottom:
        // Bottom port: label above (inside)
        // Offset from top edge of port, horizontally centered
        return Positioned(
          left: size / 2,
          bottom: size / 2 + theme.labelOffset,
          child: FractionalTranslation(
            translation: const Offset(-0.5, 0.0), // Center horizontally
            child: Text(
              port.name,
              style: textStyle,
              textAlign: TextAlign.center,
            ),
          ),
        );
    }
  }
}<|MERGE_RESOLUTION|>--- conflicted
+++ resolved
@@ -127,11 +127,7 @@
     return Stack(
       clipBehavior: Clip.none,
       children: [
-<<<<<<< HEAD
-        // Marker shape
-=======
         // Marker shape - uses model shape (highest priority)
->>>>>>> 9276c694
         MouseRegion(
           onEnter: (_) => onHover?.call((port, true)),
           onExit: (_) => onHover?.call((port, false)),
